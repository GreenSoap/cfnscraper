--- conflicted
+++ resolved
@@ -1,26 +1,12 @@
 import React from "react";
 import { Outlet } from "react-router-dom";
-<<<<<<< HEAD
-=======
 import { useTranslation } from "react-i18next";
->>>>>>> cacb1d95
 
 import { CFNMachineContext } from '@/machine';
 import { EventsOn, EventsOff } from "@@/runtime"
 import { LoadingBar } from "@/ui/loading-bar";
 import { Sidebar } from "./Sidebar";
 import { ErrorMessage } from "./ErrorMessage";
-<<<<<<< HEAD
-
-export const PageWrapper: React.FC = () => {
-  const [_, send] = CFNMachineContext.useActor();
-  const { setNewVersionAvailable } = useAppStore();
-  const [loaded, setLoaded] = React.useState(0)
-  const [errMsg, setErrMsg] = React.useState('')
-
-  React.useEffect(() => {
-    EventsOn(`version-update`, updated => setNewVersionAvailable(updated))
-=======
 import { NewVersionPrompt } from "@/ui/new-version";
 
 export const PageWrapper: React.FC = () => {
@@ -32,7 +18,6 @@
 
   React.useEffect(() => {
     EventsOn(`version-update`, hasNewVersion => setNewVersion(hasNewVersion))
->>>>>>> cacb1d95
     EventsOn(`initialized`, () => {
       send('initialized')
       setLoaded(100)
@@ -51,11 +36,7 @@
         type: 'errorCfn',
         error
       })
-<<<<<<< HEAD
-      setErrMsg(error)
-=======
       setErrMsg(t('cfnError'))
->>>>>>> cacb1d95
     })
   })
 
